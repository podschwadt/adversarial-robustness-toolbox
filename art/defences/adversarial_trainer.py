--- conflicted
+++ resolved
@@ -74,16 +74,12 @@
                 if attack.targeted:                       
                     raise NotImplementedError("Adversarial training with targeted attacks is \
                                                currently not implemented")
-                                               
+
             if attack.classifier != self.classifier:
-<<<<<<< HEAD
-                self._precomputed_adv_samples.append(attack.generate(x, y=y))
-=======
                 if not logged:
                     logger.info('Precomputing transferred adversarial samples.')
                     logged = True
-                self._precomputed_adv_samples.append(attack.generate(x))
->>>>>>> d16110b3
+                self._precomputed_adv_samples.append(attack.generate(x, y=y))
             else:
                 self._precomputed_adv_samples.append(None)
 
@@ -156,17 +152,12 @@
         labels = np.argmax(y, axis=1)
 
         # Generate adversarial samples for each attack
-<<<<<<< HEAD
-        for attack in self.attacks:
-            if 'targeted' in attack.attack_params:
-                if attack.targeted:                       
+        for i, attack in enumerate(self.attacks):
+            if 'targeted' in attack.attack_params and attack.targeted:                       
                     raise NotImplementedError("Adversarial training with targeted attacks is \
                                                currently not implemented")
-                                               
-=======
-        for i, attack in enumerate(self.attacks):
+
             logger.info('Generating adversarial samples from attack: %i/%i.', i, len(self.attacks))
->>>>>>> d16110b3
             # Predict new labels for the adversarial samples generated
             x_adv = attack.generate(x, y=y)
             y_pred = np.argmax(attack.classifier.predict(x_adv), axis=1)
