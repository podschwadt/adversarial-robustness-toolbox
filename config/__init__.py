<<<<<<< HEAD
=======
from __future__ import absolute_import, division, print_function

>>>>>>> 6713332a
from os.path import abspath, dirname, expanduser, join
import sys

# Ensure compatibility with Python 2 and 3 when using ConfigParser
if sys.version_info >= (3, 0):
    import configparser as cp
else:
    import ConfigParser as cp


def config_to_dict(section):
    dict = {}
    options = parser.options(section)
    for option in options:
        try:
            dict[option] = parser.get(section, option)
        except:
            print('Exception on configuration option %s!' % option)
            dict[option] = None
    return dict


__all__ = ['config_dict', 'MNIST_PATH', 'CIFAR10_PATH', 'IMAGENET_PATH', 'STL10_PATH', 'DATA_PATH']

config_file = join(dirname(__file__), 'config.ini')
<<<<<<< HEAD
parser = configparser.ConfigParser()
with open(config_file, mode='rt') as f:
    parser.read_file(f)
=======
parser = cp.ConfigParser()
if sys.version_info >= (3, 0):
    with open(config_file, mode='rt') as f:
        parser.read_file(f)
else:
    parser.read(config_file)
>>>>>>> 6713332a

# Generate config dictionary
config_dict = dict()
if sys.version_info >= (3, 0):
    config_dict.update(parser['DEFAULT'])
else:
    config_dict['profile'] = parser.get('DEFAULT', 'profile')

profile = config_dict['profile'] = config_dict.get('profile')

# Load the configuration for the current profile
if parser.has_section(profile):
    if sys.version_info >= (3, 0):
        config_dict.update(parser[profile])
    else:
        config_dict.update(config_to_dict(profile))

# Add configured paths to PYTHONPATH
for key in config_dict:
    path = abspath(expanduser(config_dict[key]))
    sys.path.append(path)

MNIST_PATH = abspath(expanduser(config_dict['mnist_path']))
CIFAR10_PATH = abspath(expanduser(config_dict['cifar10_path']))
IMAGENET_PATH = abspath(expanduser(config_dict['imagenet_path']))
STL10_PATH = abspath(expanduser(config_dict['stl10_path']))
DATA_PATH = abspath(expanduser(config_dict['data_path']))<|MERGE_RESOLUTION|>--- conflicted
+++ resolved
@@ -1,8 +1,5 @@
-<<<<<<< HEAD
-=======
 from __future__ import absolute_import, division, print_function
 
->>>>>>> 6713332a
 from os.path import abspath, dirname, expanduser, join
 import sys
 
@@ -28,18 +25,12 @@
 __all__ = ['config_dict', 'MNIST_PATH', 'CIFAR10_PATH', 'IMAGENET_PATH', 'STL10_PATH', 'DATA_PATH']
 
 config_file = join(dirname(__file__), 'config.ini')
-<<<<<<< HEAD
-parser = configparser.ConfigParser()
-with open(config_file, mode='rt') as f:
-    parser.read_file(f)
-=======
 parser = cp.ConfigParser()
 if sys.version_info >= (3, 0):
     with open(config_file, mode='rt') as f:
         parser.read_file(f)
 else:
     parser.read(config_file)
->>>>>>> 6713332a
 
 # Generate config dictionary
 config_dict = dict()
